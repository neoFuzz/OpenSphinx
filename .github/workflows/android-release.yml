name: Build Android Release APK

on:
  push:
    tags:
      - 'v*'
  workflow_dispatch:

permissions:
  contents: write 

jobs:
  build:
    runs-on: ubuntu-latest
    
    steps:
      - uses: actions/checkout@v4
      
      - name: Setup Node.js
        uses: actions/setup-node@v4
        with:
          node-version: '20'
          
      - name: Setup JDK 21
        uses: actions/setup-java@v4
        with:
          distribution: 'temurin'
          java-version: '21'
          
      - name: Install dependencies
        run: npm install --workspaces
        
      - name: Build client
        run: npm run build --workspace client
        env:
          VITE_SERVER_URL: ${{ vars.PRODUCTION_SERVER_URL }}
          VITE_ADMOB_BANNER_LOBBY: ${{ vars.VITE_ADMOB_BANNER_LOBBY }}
          VITE_ADMOB_BANNER_POSTGAME: ${{ vars.VITE_ADMOB_BANNER_POSTGAME }}
          VITE_ADMOB_INTERSTITIAL: ${{ vars.VITE_ADMOB_INTERSTITIAL }}
          ADMOB_APP_ID: ${{ vars.ADMOB_APP_ID }}
        
      - name: Add Android platform
        working-directory: client
        run: npx cap add android
        env:
          VITE_SERVER_URL: ${{ vars.PRODUCTION_SERVER_URL }}
          VITE_ADMOB_BANNER_LOBBY: ${{ vars.VITE_ADMOB_BANNER_LOBBY }}
          VITE_ADMOB_BANNER_POSTGAME: ${{ vars.VITE_ADMOB_BANNER_POSTGAME }}
          VITE_ADMOB_INTERSTITIAL: ${{ vars.VITE_ADMOB_INTERSTITIAL }}
          ADMOB_APP_ID: ${{ vars.ADMOB_APP_ID }}
        
      - name: Generate icons
        working-directory: client
        run: npx capacitor-assets generate --android
        env:
          ADMOB_APP_ID: ${{ vars.ADMOB_APP_ID }}
        
      - name: Sync Capacitor
        working-directory: client
        run: npx cap sync android
        env:
          ADMOB_APP_ID: ${{ vars.ADMOB_APP_ID }}
      
      - name: Add AdMob App ID to AndroidManifest
        working-directory: client/android/app/src/main
        run: |
<<<<<<< HEAD
          sed -i 's|android:value="ca-app-pub-[0-9~]*"|android:value="${{ vars.ADMOB_APP_ID }}"|' AndroidManifest.xml
      
      - name: Add AD_ID permission to AndroidManifest
        working-directory: client/android/app/src/main
        run: |
          if ! grep -q "com.google.android.gms.permission.AD_ID" AndroidManifest.xml; then
            sed -i 's|</manifest>|    <uses-permission android:name="com.google.android.gms.permission.AD_ID" />\n</manifest>|' AndroidManifest.xml
            echo "AD_ID permission added"
          else
            echo "AD_ID permission already exists"
          fi
=======
          if ! grep -q "com.google.android.gms.ads.APPLICATION_ID" AndroidManifest.xml; then
            sed -i 's|</application>|        <meta-data\n            android:name="com.google.android.gms.ads.APPLICATION_ID"\n            android:value="${{ vars.ADMOB_APP_ID }}"/>\n    </application>|' AndroidManifest.xml
            echo "AdMob App ID added"
          fi
          echo "Verifying AdMob App ID:"
          grep -A 1 "com.google.android.gms.ads.APPLICATION_ID" AndroidManifest.xml
>>>>>>> f5153a12
        
      - name: Add signing config to build.gradle
        working-directory: client/android/app
        run: |
          sed -i '/android {/a \
              signingConfigs { \
                  release { \
                      storeFile file(System.getenv("KEYSTORE_FILE") ?: "release.keystore") \
                      storePassword System.getenv("KEYSTORE_PASSWORD") \
                      keyAlias System.getenv("KEY_ALIAS") \
                      keyPassword System.getenv("KEY_PASSWORD") \
                  } \
              }' build.gradle

          sed -i '/buildTypes {/!b;n;c\        release {\n            signingConfig signingConfigs.release' build.gradle

      - name: Make gradlew executable
        working-directory: client/android
        run: chmod +x gradlew
        
      - name: Decode Keystore
        run: |
          echo "${{ secrets.KEYSTORE_BASE64 }}" | base64 -d > client/android/app/release.keystore
        
      - name: Build Release APK
        working-directory: client/android
        run: ./gradlew assembleRelease --stacktrace
        env:
          KEYSTORE_FILE: release.keystore
          KEYSTORE_PASSWORD: ${{ secrets.KEYSTORE_PASSWORD }}
          KEY_ALIAS: ${{ secrets.KEY_ALIAS }}
          KEY_PASSWORD: ${{ secrets.KEY_PASSWORD }}
          
      - name: List build outputs
        if: always()
        run: find client/android/app/build/outputs -type f
        
      - name: Upload Release APK
        uses: actions/upload-artifact@v4
        with:
          name: app-release
          path: client/android/app/build/outputs/apk/**/*.apk
          
      - name: Create Release
        if: startsWith(github.ref, 'refs/tags/')
        uses: softprops/action-gh-release@v1
        with:
          files: client/android/app/build/outputs/apk/**/*.apk<|MERGE_RESOLUTION|>--- conflicted
+++ resolved
@@ -64,26 +64,23 @@
       - name: Add AdMob App ID to AndroidManifest
         working-directory: client/android/app/src/main
         run: |
-<<<<<<< HEAD
-          sed -i 's|android:value="ca-app-pub-[0-9~]*"|android:value="${{ vars.ADMOB_APP_ID }}"|' AndroidManifest.xml
-      
-      - name: Add AD_ID permission to AndroidManifest
-        working-directory: client/android/app/src/main
-        run: |
-          if ! grep -q "com.google.android.gms.permission.AD_ID" AndroidManifest.xml; then
-            sed -i 's|</manifest>|    <uses-permission android:name="com.google.android.gms.permission.AD_ID" />\n</manifest>|' AndroidManifest.xml
-            echo "AD_ID permission added"
-          else
-            echo "AD_ID permission already exists"
-          fi
-=======
           if ! grep -q "com.google.android.gms.ads.APPLICATION_ID" AndroidManifest.xml; then
             sed -i 's|</application>|        <meta-data\n            android:name="com.google.android.gms.ads.APPLICATION_ID"\n            android:value="${{ vars.ADMOB_APP_ID }}"/>\n    </application>|' AndroidManifest.xml
             echo "AdMob App ID added"
+          else
+            echo "AdMob App ID already exists"
           fi
-          echo "Verifying AdMob App ID:"
-          grep -A 1 "com.google.android.gms.ads.APPLICATION_ID" AndroidManifest.xml
->>>>>>> f5153a12
+          grep "com.google.android.gms.ads.APPLICATION_ID" AndroidManifest.xml
+      
+      - name: Verify AD_ID permission in AndroidManifest
+        working-directory: client/android/app/src/main
+        run: |
+          if grep -q "com.google.android.gms.permission.AD_ID" AndroidManifest.xml; then
+            echo "AD_ID permission exists"
+          else
+            sed -i 's|</manifest>|    <uses-permission android:name="com.google.android.gms.permission.AD_ID" />\n</manifest>|' AndroidManifest.xml
+            echo "AD_ID permission added"
+          fi
         
       - name: Add signing config to build.gradle
         working-directory: client/android/app
@@ -98,7 +95,7 @@
                   } \
               }' build.gradle
 
-          sed -i '/buildTypes {/!b;n;c\        release {\n            signingConfig signingConfigs.release' build.gradle
+          sed -i '/buildTypes {/,/release {/c\    buildTypes {\n        release {\n            signingConfig signingConfigs.release\n            minifyEnabled false\n            proguardFiles getDefaultProguardFile("proguard-android-optimize.txt"), "proguard-rules.pro"' build.gradle
 
       - name: Make gradlew executable
         working-directory: client/android
